use std::fs::File;
use std::io::{BufReader, Error, Read, Seek, SeekFrom};
use std::marker::PhantomData;
use std::mem::{zeroed, size_of};
use std::slice;
use cpp_demangle::{DemangleOptions, Symbol};
use rustc_demangle::try_demangle;

pub const SHT_PROGBITS: ElfWord = 1;
<<<<<<< HEAD
pub const SHT_SYMTAB: ElfWord = 2;
pub const SHT_NOTE: ElfWord = 7;
pub const SHT_DYNSYM: ElfWord = 11;
=======
pub const SHT_NOBITS: ElfWord = 8;
>>>>>>> 07361e79

pub struct ElfSymbol {
    start: u64,
    end: u64,
    name_buf: [u8; 1024],
    name_len: usize,
}

impl ElfSymbol {
    pub fn new() -> Self {
        ElfSymbol {
            start: 0,
            end: 0,
            name_buf: [0; 1024],
            name_len: 0,
        }
    }

    pub fn start(&self) -> u64 {
        self.start
    }

    pub fn end(&self) -> u64 {
        self.end
    }

    pub fn name(&self) -> &str {
        get_str(&self.name_buf[0..self.name_len])
    }

    pub fn demangle(&self) -> Option<String> {
        demangle_symbol(self.name())
    }
}

pub struct SectionMetadata {
    pub sec_type: u32,
    pub address: u64,
    pub offset: u64,
    pub size: u64,
    pub entry_size: u64,
    pub name_offset: u64,
    pub link: u32,
    pub class: u8,
}

impl SectionMetadata {
    pub fn name_equals(
        &self,
        reader: &mut (impl Read + Seek),
        name: &str,
        buf: &mut Vec<u8>) -> Result<bool, Error> {
        reader.seek(SeekFrom::Start(self.name_offset))?;
        buf.resize(name.len() + 1, 0);
        reader.read_exact(buf)?;

        /* Ensure what we read ends with a null */
        if buf[name.len()] != 0 {
            return Ok(false);
        }

        /* Only compare up to name len */
        let buf = &buf[..name.len()];
        Ok(buf == name.as_bytes())
    }
}

pub struct ElfSymbolIterator<'a> {
    phantom: PhantomData<&'a ()>,
    reader: BufReader<File>,
    
    all_sections: Vec<SectionMetadata>,
    sections: Vec<SectionMetadata>,
    section_index: usize,
    section_offsets: Vec<u64>,
    section_str_offset: u64,

    entry_count: u64,
    entry_index: u64,

    reset: bool,
}

impl<'a> ElfSymbolIterator<'a> {
    pub fn new(file: File) -> Self {
        Self {
            phantom: std::marker::PhantomData,
            reader: BufReader::new(file),
            all_sections: Vec::new(),
            sections: Vec::new(),
            section_index: 0,
            section_offsets: Vec::new(),
            section_str_offset: 0,
            entry_count: 0,
            entry_index: 0,
            reset: true,
        }
    }

    pub fn reset(&mut self) {
        let clear = |iterator: &mut ElfSymbolIterator| {
            iterator.sections.clear();
            iterator.section_index = 0;
            iterator.section_offsets.clear();
            iterator.section_str_offset = 0;
            iterator.entry_count = 0;
            iterator.entry_index = 0;
            iterator.reset = true;
        };
        
        // Clear prior to the call to initialize.
        clear(self);

        // Initialize and re-clear if initialization fails.
        if self.initialize().is_err() {
            clear(self);
        }
    }

    fn initialize(&mut self) -> Result<(), Error> {
        // Seek to the beginning of the file in-case this is not the first call to initialize.
        self.reader.seek(SeekFrom::Start(0))?;

        // Read the section metadata and store it.
        get_section_metadata(&mut self.reader, None, SHT_SYMTAB, &mut self.sections)
            .unwrap_or_default();
        get_section_metadata(&mut self.reader, None, SHT_DYNSYM, &mut self.sections)
            .unwrap_or_default();

        get_section_offsets(&mut self.reader, None, &mut self.section_offsets)?;
        enum_section_metadata(&mut self.reader, None, None, &mut self.all_sections)?;

        Ok(())
    }

    pub fn next(
        &mut self,
        symbol: &mut ElfSymbol) -> bool {
        if self.section_index >= self.sections.len() {
            return false;
        }

        let mut section = &self.sections[self.section_index];

        loop {
            // Load the next section if necessary.
            if self.entry_index >= self.entry_count {
                // Load the next section.
                if self.reset {
                    // Don't increment the section_index the first time through after a reset.
                    self.reset = false;
                }
                else {
                    self.section_index+=1;
                }

                if self.section_index >= self.sections.len() {
                    return false;
                }

                section = &self.sections[self.section_index];
                if section.link < self.section_offsets.len() as u32 {
                    self.section_str_offset = self.section_offsets[section.link as usize];
                }
                else {
                    self.section_str_offset = 0;
                }

                self.entry_count = section.size / section.entry_size;
                self.entry_index = 0;

                // If the new section doesn't contain any symbols, skip it.
                if self.entry_index >= self.entry_count {
                    continue;
                }
            }

            // If we get here, we have at least one entry in the current section.
            let result = get_symbol(
                &mut self.reader,
                section,
                &self.all_sections,
                self.entry_index,
                self.section_str_offset,
                symbol);

            self.entry_index+=1;

            if result.is_ok() {
                return true;
            }
        }
    }
}

pub fn get_str(
    buffer: &[u8]) -> &str {
    let mut i = 0;

    for b in buffer {
        if *b == 0 {
            break;
        }

        i += 1;
    }

    match std::str::from_utf8(&buffer[0..i]) {
        Ok(val) => { val },
        _ => { "" },
    }
}

fn get_symbols32(
    reader: &mut (impl Read + Seek),
    metadata: &SectionMetadata,
    sections: &Vec<SectionMetadata>,
    count: u64,
    str_offset: u64,
    mut callback: impl FnMut(&ElfSymbol)) -> Result<(), Error> {
    let mut symbol = ElfSymbol::new();
    
    for i in 0..count {
        if get_symbol32(
            reader,
            metadata,
            sections,
            i,
            str_offset,
            &mut symbol).is_err() {
                continue;
        }

        callback(&symbol);
    }

    Ok(())
}

fn symbol_rva(
    value: u64,
    sec_index: usize,
    sections: &Vec<SectionMetadata>) -> u64 {
    if sec_index >= sections.len() {
        return value;
    }

    let section = &sections[sec_index];

    if section.sec_type == SHT_NOBITS {
        return value;
    }

    (value - section.address) + section.offset
}

fn get_symbol32(
    reader: &mut (impl Read + Seek),
    metadata: &SectionMetadata,
    sections: &Vec<SectionMetadata>,
    sym_index: u64,
    str_offset: u64,
    symbol: &mut ElfSymbol) -> Result<(), Error> {
    let mut sym = ElfSymbol32::default();
    let pos = metadata.offset + (sym_index * metadata.entry_size);
    reader.seek(SeekFrom::Start(pos))?;
    read_symbol32(reader, &mut sym)?;

    if !sym.is_function() || sym.st_value == 0 || sym.st_size == 0 {
        return Err(Error::new(std::io::ErrorKind::InvalidData, "Invalid symbol"));
    }

    symbol.start = symbol_rva(sym.st_value as u64, sym.st_shndx as usize, sections);
    symbol.end = symbol.start + (sym.st_size as u64 - 1);
    let str_pos = sym.st_name as u64 + str_offset;

    reader.seek(SeekFrom::Start(str_pos))?;
    symbol.name_len = reader.read(&mut symbol.name_buf[..])?;

    Ok(())
}

fn get_symbols64(
    reader: &mut (impl Read + Seek),
    metadata: &SectionMetadata,
    sections: &Vec<SectionMetadata>,
    count: u64,
    str_offset: u64,
    mut callback: impl FnMut(&ElfSymbol)) -> Result<(), Error> {
    let mut symbol = ElfSymbol::new();

    for i in 0..count {
        if get_symbol64(
            reader,
            metadata,
            sections,
            i,
            str_offset,
            &mut symbol).is_err() {
                continue;
        }

        callback(&symbol);
    }

    Ok(())
}

fn get_symbol64(
    reader: &mut (impl Read + Seek),
    metadata: &SectionMetadata,
    sections: &Vec<SectionMetadata>,
    sym_index: u64,
    str_offset: u64,
    symbol: &mut ElfSymbol) -> Result<(), Error> {
    let mut sym = ElfSymbol64::default();
    let pos = metadata.offset + (sym_index * metadata.entry_size);
    reader.seek(SeekFrom::Start(pos))?;
    read_symbol64(reader, &mut sym)?;

    if !sym.is_function() || sym.st_value == 0 || sym.st_size == 0 {
        return Err(Error::new(std::io::ErrorKind::InvalidData, "Invalid symbol"));
    }

    symbol.start = symbol_rva(sym.st_value as u64, sym.st_shndx as usize, sections);
    symbol.end = symbol.start + (sym.st_size - 1);
    let str_pos = sym.st_name as u64 + str_offset;

    reader.seek(SeekFrom::Start(str_pos))?;
    symbol.name_len = reader.read(&mut symbol.name_buf)?;

    Ok(())
}


fn demangle_symbol(
    mangled_name: &str) -> Option<String> {
    let mut result = None;

    if mangled_name.len() > 2 && &mangled_name[0..2] == "_Z" {
        // C++ mangled name.  Demangle using cpp_demangle crate.
        if let Ok(symbol) = Symbol::new(mangled_name) {
            let options = DemangleOptions::new();
            if let Ok(demangled_name) = symbol.demangle(&options) {
                result = Some(demangled_name);
            }
        }
    }
    else if mangled_name.len() > 2  && &mangled_name[0..2] == "_R" {
        // Rust mangled name.  Demangle using rustc-demangle crate.
        match try_demangle(mangled_name) {
            Ok(demangler) => {
                // Remove the hash from the demangled symbol.
                result = Some(format!("{:#}", demangler));
            }
            Err(_) => {
                result = None;
            }
        }
    }

    result
}

<<<<<<< HEAD

fn get_va_start32(
    reader: &mut (impl Read + Seek)) -> Result<u64, Error> {
    let mut header = ElfHeader32::default();

    unsafe {
        reader.read_exact(
            slice::from_raw_parts_mut(
                &mut header as *mut _ as *mut u8,
                size_of::<ElfHeader32>()))?;
    }

    let sec_count = header.e_phnum as u32;
    let mut sec_offset = header.e_phoff as u64;
    let mut pheader = ElfProgramHeader32::default();

    for _ in 0..sec_count {
        reader.seek(SeekFrom::Start(sec_offset))?;
        get_program_header32(reader, &mut pheader)?;

        if pheader.p_type == PT_LOAD &&
            (pheader.p_flags & PF_X) == PF_X {
            return Ok(pheader.p_vaddr as u64);
        }

        sec_offset += header.e_phentsize as u64;
    }

    /* No program headers, assume absolute */
    Ok(0)
}

fn get_va_start64(
    reader: &mut (impl Read + Seek)) -> Result<u64, Error> {
    let mut header = ElfHeader64::default();

    unsafe {
        reader.read_exact(
            slice::from_raw_parts_mut(
                &mut header as *mut _ as *mut u8,
                size_of::<ElfHeader64>()))?;
    }

    let sec_count = header.e_phnum as u32;
    let mut sec_offset = header.e_phoff;
    let mut pheader = ElfProgramHeader64::default();

    for _ in 0..sec_count {
        reader.seek(SeekFrom::Start(sec_offset))?;
        get_program_header64(reader, &mut pheader)?;

        if pheader.p_type == PT_LOAD &&
            (pheader.p_flags & PF_X) == PF_X {
            return Ok(pheader.p_vaddr);
        }

        sec_offset += header.e_phentsize as u64;
    }

    /* No program headers, assume absolute */
    Ok(0)
}

fn get_va_start(
    reader: &mut (impl Read + Seek)) -> Result<u64, Error> {
    reader.seek(SeekFrom::Start(0))?;
    let slice = get_ident(reader)?;
    let class = slice[EI_CLASS];

    match class {
        ELFCLASS32 => { get_va_start32(reader) },
        ELFCLASS64 => { get_va_start64(reader) },

        /* Unknown, assume absolute values */
        _ => { Ok(0) },
    }
}

=======
>>>>>>> 07361e79
pub fn get_symbols(
    reader: &mut (impl Read + Seek),
    metadata: &Vec<SectionMetadata>,
    mut callback: impl FnMut(&ElfSymbol)) -> Result<(), Error> {
    let mut offsets: Vec<u64> = Vec::new();
    let mut sections: Vec<SectionMetadata> = Vec::new();

    /* We need all sections to find the correct address */
    enum_section_metadata(reader, None, None, &mut sections)?;

    get_section_offsets(reader, None, &mut offsets)?;

    for m in metadata {
        let count = m.size / m.entry_size;
        let mut str_offset = 0u64;

        if m.link < offsets.len() as u32 {
            str_offset = offsets[m.link as usize];
        }

        match m.class {
            ELFCLASS32 => {
                get_symbols32(reader, m, &sections, count, str_offset, &mut callback)?;
            },
            ELFCLASS64 => {
                get_symbols64(reader, m, &sections, count, str_offset, &mut callback)?;
            },
            _ => {
                /* Unknown, no symbols */
            },
        }
    }

    Ok(())
}

pub fn get_symbol(
    reader: &mut (impl Read + Seek),
    metadata: &SectionMetadata,
    sections: &Vec<SectionMetadata>,
    sym_index: u64,
    str_offset: u64,
    symbol: &mut ElfSymbol) -> Result<(), Error> {
    match metadata.class {
        ELFCLASS32 => {
            return get_symbol32(reader, metadata, sections, sym_index, str_offset, symbol);
        },
        ELFCLASS64 => {
            return get_symbol64(reader, metadata, sections, sym_index, str_offset, symbol);
        }
        _ => {
            /* Unknown, no symbols */
        },
    }
    Ok(())
}

pub fn get_section_offsets(
    reader: &mut (impl Read + Seek),
    ident: Option<&[u8]>,
    offsets: &mut Vec<u64>) -> Result<(), Error> {
    let class: u8;

    match ident {
        Some(slice) => {
            class = slice[EI_CLASS];
            reader.seek(SeekFrom::Start(16))?;
        },
        None => {
            reader.seek(SeekFrom::Start(0))?;
            let slice = get_ident(reader)?;
            class = slice[EI_CLASS];
        },
    }

    match class {
        ELFCLASS32 => {
            get_section_offsets32(reader, offsets)
        },
        ELFCLASS64 => {
            get_section_offsets64(reader, offsets)
        },
        _ => {
            /* Unknown, no offsets */
            Ok(())
        },
    }
}

pub fn get_section_metadata(
    reader: &mut (impl Read + Seek),
    ident: Option<&[u8]>,
    sec_type: u32,
    metadata: &mut Vec<SectionMetadata>) -> Result<(), Error> {
    enum_section_metadata(
        reader,
        ident,
        Some(sec_type),
        metadata)
}

pub fn enum_section_metadata(
    reader: &mut (impl Read + Seek),
    ident: Option<&[u8]>,
    sec_type: Option<u32>,
    metadata: &mut Vec<SectionMetadata>) -> Result<(), Error> {
    let class: u8;

    match ident {
        Some(slice) => {
            class = slice[EI_CLASS];
            reader.seek(SeekFrom::Start(16))?;
        },
        None => {
            reader.seek(SeekFrom::Start(0))?;
            let slice = get_ident(reader)?;
            class = slice[EI_CLASS];
        },
    }

    match class {
        ELFCLASS32 => {
            get_section_metadata32(
                reader, sec_type, metadata)
        },
        ELFCLASS64 => {
            get_section_metadata64(
                reader, sec_type, metadata)
        },
        _ => {
            /* Unknown, no metadata */
            Ok(())
        },
    }
}

pub fn read_section_name<'a>(
    reader: &mut (impl Read + Seek),
    section: &SectionMetadata,
    section_offsets: &[u64],
    buf: &'a mut [u8]) -> Result<&'a str, Error> {
    let mut str_offset = 0u64;

    if section.link < section_offsets.len() as u32 {
        str_offset = section_offsets[section.link as usize];
    }

    let str_pos = section.name_offset + str_offset;
    reader.seek(SeekFrom::Start(str_pos))?;

    let mut name = "";
    if let Ok(bytes_read) = reader.read(buf) {
        name = get_str(&buf[0..bytes_read]);
    }

    Ok(name)
}

pub fn get_build_id<'a>(
    reader: &mut (impl Read + Seek),
    buf: &'a mut [u8; 20]) -> Result<Option<&'a [u8; 20]>, Error> {
    let mut sections = Vec::new();
    let mut section_offsets = Vec::new();

    get_section_offsets(reader, None, &mut section_offsets)?;
    get_section_metadata(reader, None, SHT_NOTE, &mut sections)?;

    read_build_id(reader, &sections, &section_offsets, buf)
}

pub fn read_build_id<'a>(
    reader: &mut (impl Read + Seek),
    sections: &Vec<SectionMetadata>,
    section_offsets: &Vec<u64>,
    buf: &'a mut [u8; 20]) -> Result<Option<&'a [u8; 20]>, Error> {
    
    for section in sections {
        let mut name_buf: [u8; 1024] = [0; 1024];
        if let Ok(name) = read_section_name(reader, section, section_offsets, &mut name_buf) {
            if name == ".note.gnu.build-id" {
                reader.seek(SeekFrom::Start(section.offset + 16))?; // TODO: Document why +16?
                reader.read(&mut buf[0..])?;
                return Ok(Some(buf));
            }
        }
    }

    Ok(None)
}

pub fn build_id_equals(
    left: &[u8; 20],
    right: &[u8; 20]) -> bool {
    left == right
}

pub fn read_debug_link<'a>(
    reader: &mut (impl Read + Seek),
    sections: &Vec<SectionMetadata>,
    section_offsets: &Vec<u64>,
    buf: &'a mut [u8]) -> Result<Option<&'a [u8]>, Error> {
    
    for section in sections {
        let mut name_buf: [u8; 1024] = [0; 1024];
        if let Ok(name) = read_section_name(reader, section, section_offsets, &mut name_buf) {
            if name == ".gnu_debuglink" {
                reader.seek(SeekFrom::Start(section.offset))?;
                reader.read(&mut buf[0..section.size as usize])?;
                return Ok(Some(buf));
            }
        }
    }

    Ok(None)
}

pub fn get_text_offset(
    reader: &mut (impl Read + Seek),
    sections: &Vec<SectionMetadata>,
    section_offsets: &Vec<u64>) -> Result<Option<u64>, Error> {
    let mut buf: [u8; 1024] = [0; 1024];
    for section in sections {
        if let Ok(name) = read_section_name(reader, section, section_offsets, &mut buf) {
            if name == ".text" {
                return Ok(Some(section.offset));
            }
        }
    }

    Ok(None)
}

const EI_CLASS: usize = 4;

const ELFCLASS32: u8 = 1;
const ELFCLASS64: u8 = 2;

const STT_FUNC: u8 = 2;

const PT_LOAD: u32 = 1;

const PF_X: u32 = 1;

type Elf32Addr = u32;
type Elf32Off = u32;
type Elf64Addr = u64;
type Elf64Off = u64;
type ElfHalf = u16;
type ElfWord = u32;
type ElfXWord = u64;

#[repr(C)]
#[derive(Default)]
struct ElfHeader32 {
    e_type: ElfHalf,
    e_machine: ElfHalf,
    e_version: ElfWord,
    e_entry: Elf32Addr,
    e_phoff: Elf32Off,
    e_shoff: Elf32Off,
    e_flags: ElfWord,
    e_ehsize: ElfHalf,
    e_phentsize: ElfHalf,
    e_phnum: ElfHalf,
    e_shentsize: ElfHalf,
    e_shnum: ElfHalf,
    e_shstrndx: ElfHalf,
}

#[repr(C)]
#[derive(Default)]
struct ElfHeader64 {
    e_type: ElfHalf,
    e_machine: ElfHalf,
    e_version: ElfWord,
    e_entry: Elf64Addr,
    e_phoff: Elf64Off,
    e_shoff: Elf64Off,
    e_flags: ElfWord,
    e_ehsize: ElfHalf,
    e_phentsize: ElfHalf,
    e_phnum: ElfHalf,
    e_shentsize: ElfHalf,
    e_shnum: ElfHalf,
    e_shstrndx: ElfHalf,
}

#[repr(C)]
#[derive(Default)]
struct ElfProgramHeader32 {
    p_type: ElfWord,
    p_offset: Elf32Off,
    p_vaddr: Elf32Addr,
    p_paddr: Elf32Addr,
    p_filesz: ElfWord,
    p_memsz: ElfWord,
    p_flags: ElfWord,
    p_align: ElfWord,
}

#[repr(C)]
#[derive(Default)]
struct ElfProgramHeader64 {
    p_type: ElfWord,
    p_flags: ElfWord,
    p_offset: Elf64Off,
    p_vaddr: Elf64Addr,
    p_paddr: Elf64Addr,
    p_filesz: Elf64Off,
    p_memsz: Elf64Off,
    p_align: Elf64Off,
}

#[repr(C)]
#[derive(Default)]
struct ElfSectionHeader32 {
    sh_name: ElfWord,
    sh_type: ElfWord,
    sh_flags: ElfWord,
    sh_addr: Elf32Addr,
    sh_offset: Elf32Off,
    sh_size: ElfWord,
    sh_link: ElfWord,
    sh_info: ElfWord,
    sh_addralign: ElfWord,
    sh_entsize: ElfWord,
}

#[repr(C)]
#[derive(Default)]
struct ElfSectionHeader64 {
    sh_name: ElfWord,
    sh_type: ElfWord,
    sh_flags: ElfXWord,
    sh_addr: Elf64Addr,
    sh_offset: Elf64Off,
    sh_size: ElfXWord,
    sh_link: ElfWord,
    sh_info: ElfWord,
    sh_addralign: ElfXWord,
    sh_entsize: ElfXWord,
}

#[repr(C)]
#[derive(Default)]
struct ElfSymbol32 {
    st_name: ElfWord,
    st_value: Elf32Addr,
    st_size: ElfWord,
    st_info: u8,
    st_other: u8,
    st_shndx: ElfHalf,
}

impl ElfSymbol32 {
    fn is_function(&self) -> bool {
        self.st_info & 0xf == STT_FUNC
    }
}

#[repr(C)]
#[derive(Default)]
struct ElfSymbol64 {
    st_name: ElfWord,
    st_info: u8,
    st_other: u8,
    st_shndx: ElfHalf,
    st_value: Elf64Addr,
    st_size: ElfXWord,
}

impl ElfSymbol64 {
    fn is_function(&self) -> bool {
        self.st_info & 0xf == STT_FUNC
    }
}

fn get_ident(
    reader: &mut (impl Read + Seek)) -> Result<[u8; 16], Error> {
    let mut slice: [u8; 16] = [0; 16];

    reader.read_exact(&mut slice)?;

    Ok(slice)
}

fn get_section_header32(
    reader: &mut (impl Read + Seek),
    section: &mut ElfSectionHeader32) -> Result<(), Error> {
    unsafe {
        reader.read_exact(
            slice::from_raw_parts_mut(
                section as *mut _ as *mut u8,
                size_of::<ElfSectionHeader32>()))?;
    }

    Ok(())
}

fn get_section_header64(
    reader: &mut (impl Read + Seek),
    section: &mut ElfSectionHeader64) -> Result<(), Error> {
    unsafe {
        reader.read_exact(
            slice::from_raw_parts_mut(
                section as *mut _ as *mut u8,
                size_of::<ElfSectionHeader64>()))?;
    }

    Ok(())
}

fn get_program_header32(
    reader: &mut (impl Read + Seek),
    header: &mut ElfProgramHeader32) -> Result<(), Error> {
    unsafe {
        reader.read_exact(
            slice::from_raw_parts_mut(
                header as *mut _ as *mut u8,
                size_of::<ElfProgramHeader32>()))?;
    }

    Ok(())
}

fn get_program_header64(
    reader: &mut (impl Read + Seek),
    header: &mut ElfProgramHeader64) -> Result<(), Error> {
    unsafe {
        reader.read_exact(
            slice::from_raw_parts_mut(
                header as *mut _ as *mut u8,
                size_of::<ElfProgramHeader64>()))?;
    }

    Ok(())
}

fn read_symbol32(
    reader: &mut (impl Read + Seek),
    sym: &mut ElfSymbol32) -> Result<(), Error> {
    unsafe {
        reader.read_exact(
            slice::from_raw_parts_mut(
                sym as *mut _ as *mut u8,
                size_of::<ElfSymbol32>()))?;
    }

    Ok(())
}

fn read_symbol64(
    reader: &mut (impl Read + Seek),
    sym: &mut ElfSymbol64) -> Result<(), Error> {
    unsafe {
        reader.read_exact(
            slice::from_raw_parts_mut(
                sym as *mut _ as *mut u8,
                size_of::<ElfSymbol64>()))?;
    }

    Ok(())
}

fn get_section_offsets32(
    reader: &mut (impl Read + Seek),
    offsets: &mut Vec<u64>) -> Result<(), Error> {
    let mut header: ElfHeader32;
    let mut sec: ElfSectionHeader32;

    unsafe {
        header = zeroed();
        sec = zeroed();

        reader.read_exact(
            slice::from_raw_parts_mut(
                &mut header as *mut _ as *mut u8,
                size_of::<ElfHeader32>()))?;
    }

    let mut sec_count = header.e_shnum as u32;
    let mut sec_offset = header.e_shoff as u64;

    reader.seek(SeekFrom::Start(sec_offset))?;
    get_section_header32(reader, &mut sec)?;

    if sec_count == 0 {
        sec_count = sec.sh_size;
        sec_offset += header.e_shentsize as u64;
        reader.seek(SeekFrom::Start(sec_offset))?;
        get_section_header32(reader, &mut sec)?;
    }

    for i in 0..sec_count {
        if i > 0 {
            sec_offset += header.e_shentsize as u64;
            reader.seek(SeekFrom::Start(sec_offset))?;
            get_section_header32(reader, &mut sec)?;
        }

        offsets.push(sec.sh_offset as u64);
    }

    Ok(())
}

fn get_section_offsets64(
    reader: &mut (impl Read + Seek),
    offsets: &mut Vec<u64>) -> Result<(), Error> {
    let mut header: ElfHeader64;
    let mut sec: ElfSectionHeader64;

    unsafe {
        header = zeroed();
        sec = zeroed();

        reader.read_exact(
            slice::from_raw_parts_mut(
                &mut header as *mut _ as *mut u8,
                size_of::<ElfHeader64>()))?;
    }

    let mut sec_count = header.e_shnum as u32;
    let mut sec_offset = header.e_shoff;

    reader.seek(SeekFrom::Start(sec_offset))?;
    get_section_header64(reader, &mut sec)?;

    if sec_count == 0 {
        sec_count = sec.sh_size as u32;
        sec_offset += header.e_shentsize as u64;
        reader.seek(SeekFrom::Start(sec_offset))?;
        get_section_header64(reader, &mut sec)?;
    }

    for i in 0..sec_count {
        if i > 0 {
            sec_offset += header.e_shentsize as u64;
            reader.seek(SeekFrom::Start(sec_offset))?;
            get_section_header64(reader, &mut sec)?;
        }

        offsets.push(sec.sh_offset);
    }

    Ok(())
}

fn get_section_metadata32(
    reader: &mut (impl Read + Seek),
    sec_type: Option<u32>,
    metadata: &mut Vec<SectionMetadata>) -> Result<(), Error> {
    let mut header: ElfHeader32;
    let mut sec: ElfSectionHeader32;

    unsafe {
        header = zeroed();
        sec = zeroed();

        reader.read_exact(
            slice::from_raw_parts_mut(
                &mut header as *mut _ as *mut u8,
                size_of::<ElfHeader32>()))?;
    }

    let mut sec_count = header.e_shnum as u32;
    let mut sec_offset = header.e_shoff as u64;

    reader.seek(SeekFrom::Start(sec_offset))?;
    get_section_header32(reader, &mut sec)?;

    if sec_count == 0 {
        sec_count = sec.sh_size;
        sec_offset += header.e_shentsize as u64;
        reader.seek(SeekFrom::Start(sec_offset))?;
        get_section_header32(reader, &mut sec)?;
    }

    let mut str_offset: u64 = 0;
    let added_index = metadata.len();

    for i in 0..sec_count {
        if i > 0 {
            sec_offset += header.e_shentsize as u64;
            reader.seek(SeekFrom::Start(sec_offset))?;
            get_section_header32(reader, &mut sec)?;
        }

        if i == header.e_shstrndx as u32 {
            str_offset = sec.sh_offset as u64;
        }

        let wanted = match sec_type {
            Some(sec_type) => { sec.sh_type == sec_type },
            None => { true },
        };

        if wanted {
            let address = sec.sh_addr as u64;
            let offset = sec.sh_offset as u64;
            let size = sec.sh_size as u64;
            let name_offset = sec.sh_name as u64;
            metadata.push(
                SectionMetadata {
                    class: ELFCLASS32,
                    sec_type: sec.sh_type,
                    address,
                    offset,
                    size,
                    entry_size: sec.sh_entsize as u64,
                    name_offset,
                    link: sec.sh_link,
                });
        }
    }

    for m in metadata.iter_mut().skip(added_index) {
        m.name_offset += str_offset;
    }

    Ok(())
}

fn get_section_metadata64(
    reader: &mut (impl Read + Seek),
    sec_type: Option<u32>,
    metadata: &mut Vec<SectionMetadata>) -> Result<(), Error> {
    let mut header: ElfHeader64;
    let mut sec: ElfSectionHeader64;

    unsafe {
        header = zeroed();
        sec = zeroed();

        reader.read_exact(
            slice::from_raw_parts_mut(
                &mut header as *mut _ as *mut u8,
                size_of::<ElfHeader64>()))?;
    }

    let mut sec_count = header.e_shnum as u32;
    let mut sec_offset = header.e_shoff;

    reader.seek(SeekFrom::Start(sec_offset))?;
    get_section_header64(reader, &mut sec)?;

    if sec_count == 0 {
        sec_count = sec.sh_size as u32;
        sec_offset += header.e_shentsize as u64;
        reader.seek(SeekFrom::Start(sec_offset))?;
        get_section_header64(reader, &mut sec)?;
    }

    let mut str_offset: u64 = 0;
    let added_index = metadata.len();

    for i in 0..sec_count {
        if i > 0 {
            sec_offset += header.e_shentsize as u64;
            reader.seek(SeekFrom::Start(sec_offset))?;
            get_section_header64(reader, &mut sec)?;
        }

        if i == header.e_shstrndx as u32 {
            str_offset = sec.sh_offset;
        }

        let wanted = match sec_type {
            Some(sec_type) => { sec.sh_type == sec_type },
            None => { true },
        };

        if wanted {
            let address = sec.sh_addr;
            let offset = sec.sh_offset;
            let size = sec.sh_size;
            let name_offset = sec.sh_name as u64;
            metadata.push(
                SectionMetadata {
                    class: ELFCLASS64,
                    sec_type: sec.sh_type,
                    address,
                    offset,
                    size,
                    entry_size: sec.sh_entsize,
                    name_offset,
                    link: sec.sh_link,
                });
        }
    }

    for m in metadata.iter_mut().skip(added_index) {
        m.name_offset += str_offset;
    }

    Ok(())
}

#[cfg(test)]
mod tests {
    use crate::elf;

    use super::*;
    use std::fs::File;

    #[test]
    #[cfg(target_os = "linux")]
    fn symbols() {
        #[cfg(target_arch = "x86_64")]
        let path = "/usr/lib/x86_64-linux-gnu/libc.so.6";

        #[cfg(target_arch = "aarch64")]
        let path = "/usr/lib/aarch64-linux-gnu/libc.so.6";

        let mut file = File::open(path).unwrap();
        let mut sections = Vec::new();

        /* Get Dyn and Function Symbols */
        get_section_metadata(&mut file, None, SHT_SYMTAB, &mut sections).unwrap();
        get_section_metadata(&mut file, None, SHT_DYNSYM, &mut sections).unwrap();

        let mut found = false;

        get_symbols(&mut file, &sections, |symbol| {
            if symbol.name() == "malloc" {
                println!("{} - {}: {}", symbol.start, symbol.end, symbol.name());
                found = true;
            }
        }).unwrap();

        assert!(found);
    }

    #[test]
    fn demangle() {
        // C++
        assert_eq!(
            "WriteToBuffer(unsigned char const*, unsigned long, char*&, unsigned long&, unsigned long&, bool&)",
            demangle_symbol("_Z13WriteToBufferPKhmRPcRmS3_Rb").unwrap());
        assert_eq!(
            "SetInternalSystemDirectory()",
            demangle_symbol("_Z26SetInternalSystemDirectoryv").unwrap());
        assert_eq!(
            "FileLoadLock::Create(PEFileListLock*, PEAssembly*, DomainAssembly*)",
            demangle_symbol("_ZN12FileLoadLock6CreateEP14PEFileListLockP10PEAssemblyP14DomainAssembly").unwrap());
        assert_eq!(
            "AppDomain::LoadDomainAssembly(DomainAssembly*, FileLoadLevel)",
            demangle_symbol("_ZN9AppDomain18LoadDomainAssemblyEP14DomainAssembly13FileLoadLevel").unwrap());

        // Rust
        assert_eq!(
            "<std::path::PathBuf>::new",
            demangle_symbol("_RNvMsr_NtCs3ssYzQotkvD_3std4pathNtB5_7PathBuf3newCs15kBYyAo9fc_7mycrate").unwrap());
        assert_eq!(
            "<mycrate::Example as mycrate::Trait>::foo",
            demangle_symbol("_RNvXCs15kBYyAo9fc_7mycrateNtB2_7ExampleNtB2_5Trait3foo").unwrap());

        // Example failure cases.
        assert_eq!(
            None,
            demangle_symbol("Foo"));
        assert_eq!(
            None,
            demangle_symbol("_FunctionName"));
        assert_eq!(
            None,
            demangle_symbol("_ZFoo"));
        assert_eq!(
            None,
            demangle_symbol("_RFoo"));
    }

    #[test]
    fn build_id_equals() {
        let build_id_1: [u8; 20] = [
            0x30, 0x31, 0x32, 0x33,
            0x34, 0x35, 0x36, 0x37,
            0x38, 0x39, 0x61, 0x62,
            0x63, 0x64, 0x65, 0x66,
            0x67, 0x68, 0x69, 0x6A
        ];

        let build_id_2: [u8; 20] = [
            0x30, 0x31, 0x32, 0x33,
            0x34, 0x35, 0x36, 0x37,
            0x38, 0x39, 0x61, 0x62,
            0x63, 0x64, 0x65, 0x66,
            0x67, 0x68, 0x69, 0x6A
        ];

        let build_id_3: [u8; 20] = [
            0x30, 0x31, 0x32, 0x33,
            0x34, 0x35, 0x36, 0x37,
            0x38, 0x39, 0x61, 0x62,
            0x63, 0x64, 0x66, 0x66,
            0x67, 0x68, 0x69, 0x6A
        ];

        assert!(elf::build_id_equals(&build_id_1, &build_id_2));
        assert!(!elf::build_id_equals(&build_id_1, &build_id_3));
    }
}<|MERGE_RESOLUTION|>--- conflicted
+++ resolved
@@ -7,13 +7,10 @@
 use rustc_demangle::try_demangle;
 
 pub const SHT_PROGBITS: ElfWord = 1;
-<<<<<<< HEAD
 pub const SHT_SYMTAB: ElfWord = 2;
 pub const SHT_NOTE: ElfWord = 7;
+pub const SHT_NOBITS: ElfWord = 8;
 pub const SHT_DYNSYM: ElfWord = 11;
-=======
-pub const SHT_NOBITS: ElfWord = 8;
->>>>>>> 07361e79
 
 pub struct ElfSymbol {
     start: u64,
@@ -378,87 +375,6 @@
     result
 }
 
-<<<<<<< HEAD
-
-fn get_va_start32(
-    reader: &mut (impl Read + Seek)) -> Result<u64, Error> {
-    let mut header = ElfHeader32::default();
-
-    unsafe {
-        reader.read_exact(
-            slice::from_raw_parts_mut(
-                &mut header as *mut _ as *mut u8,
-                size_of::<ElfHeader32>()))?;
-    }
-
-    let sec_count = header.e_phnum as u32;
-    let mut sec_offset = header.e_phoff as u64;
-    let mut pheader = ElfProgramHeader32::default();
-
-    for _ in 0..sec_count {
-        reader.seek(SeekFrom::Start(sec_offset))?;
-        get_program_header32(reader, &mut pheader)?;
-
-        if pheader.p_type == PT_LOAD &&
-            (pheader.p_flags & PF_X) == PF_X {
-            return Ok(pheader.p_vaddr as u64);
-        }
-
-        sec_offset += header.e_phentsize as u64;
-    }
-
-    /* No program headers, assume absolute */
-    Ok(0)
-}
-
-fn get_va_start64(
-    reader: &mut (impl Read + Seek)) -> Result<u64, Error> {
-    let mut header = ElfHeader64::default();
-
-    unsafe {
-        reader.read_exact(
-            slice::from_raw_parts_mut(
-                &mut header as *mut _ as *mut u8,
-                size_of::<ElfHeader64>()))?;
-    }
-
-    let sec_count = header.e_phnum as u32;
-    let mut sec_offset = header.e_phoff;
-    let mut pheader = ElfProgramHeader64::default();
-
-    for _ in 0..sec_count {
-        reader.seek(SeekFrom::Start(sec_offset))?;
-        get_program_header64(reader, &mut pheader)?;
-
-        if pheader.p_type == PT_LOAD &&
-            (pheader.p_flags & PF_X) == PF_X {
-            return Ok(pheader.p_vaddr);
-        }
-
-        sec_offset += header.e_phentsize as u64;
-    }
-
-    /* No program headers, assume absolute */
-    Ok(0)
-}
-
-fn get_va_start(
-    reader: &mut (impl Read + Seek)) -> Result<u64, Error> {
-    reader.seek(SeekFrom::Start(0))?;
-    let slice = get_ident(reader)?;
-    let class = slice[EI_CLASS];
-
-    match class {
-        ELFCLASS32 => { get_va_start32(reader) },
-        ELFCLASS64 => { get_va_start64(reader) },
-
-        /* Unknown, assume absolute values */
-        _ => { Ok(0) },
-    }
-}
-
-=======
->>>>>>> 07361e79
 pub fn get_symbols(
     reader: &mut (impl Read + Seek),
     metadata: &Vec<SectionMetadata>,
