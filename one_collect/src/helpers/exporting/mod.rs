--- conflicted
+++ resolved
@@ -413,47 +413,7 @@
     pub fn add_kernel_mappings_with(
         &mut self,
         kernel_symbols: &mut impl ExportSymbolReader) {
-<<<<<<< HEAD
-        let mut frames = Vec::new();
-        let mut addrs = HashSet::new();
-
-        for proc in self.procs.values_mut() {
-            proc.get_unique_kernel_ips(
-                &mut addrs,
-                &mut frames,
-                &self.callstacks);
-
-            if addrs.is_empty() {
-                continue;
-            }
-
-            let mut kernel = ExportMapping::new(
-                self.strings.to_id("vmlinux"),
-                KERNEL_START,
-                KERNEL_END,
-                0,
-                false,
-                self.map_index);
-
-            self.map_index += 1;
-
-            frames.clear();
-
-            for addr in &addrs {
-                frames.push(*addr);
-            }
-
-            kernel.add_matching_symbols(
-                &mut frames,
-                kernel_symbols,
-                0u64,
-                &mut self.strings);
-
-            proc.add_mapping(kernel);
-        }
-=======
         self.os_add_kernel_mappings_with(kernel_symbols)
->>>>>>> 2d496883
     }
 
     pub fn add_kernel_mappings(
