--- conflicted
+++ resolved
@@ -194,7 +194,6 @@
                 name = short_name;
             }
 
-<<<<<<< HEAD
                 /* Calc file address, unless anonymous */
                 let mut symbol_ip = ip;
                 if !mapping.anon() {
@@ -207,19 +206,8 @@
                         // For file-backed mappings, the symbol_ip is a file offset.
                         symbol_ip = target.address;
                     }
-=======
-            /* Calc file address, unless anonymous */
-            if !mapping.anon() {
-                if ip > KERNEL_START {
-                    target.address = ip;
-                } else {
-                    target.address = ip - mapping.start();
-                    target.address += mapping.file_offset();
->>>>>>> 07361e79
                 }
-            }
-
-<<<<<<< HEAD
+
                 /* Symbol lookup, if any */
                 for symbol in mapping.symbols() {
                     if symbol_ip >= symbol.start() && symbol_ip <= symbol.end() {
@@ -250,37 +238,6 @@
                             }
                         }
                         */
-
-                        target.method_id = self.strings.to_id(sym_name);
-                        break;
-=======
-            /* Symbol lookup, if any */
-            for symbol in mapping.symbols() {
-                if ip >= symbol.start() && ip <= symbol.end() {
-                    /* Get the actual symbol name */
-                    let mut sym_name = match strings.from_id(symbol.name_id()) {
-                        Ok(name) => { name },
-                        Err(_) => { UNKNOWN },
-                    };
-
-                    /* Check for method segments */
-                    let mut parts = sym_name.rsplitn(2, "::");
-
-                    /*
-                     * If we got 2, then treat up to the last "::"
-                     * as the namespace and treat the last segment
-                     * as the method.
-                     */
-                    if let Some(method_) = parts.next() {
-                        if let Some(namespace_) = parts.next() {
-                            /* Use namespace as resolvable name */
-                            name = namespace_;
-
-                            /* Use method name as the symbol name */
-                            sym_name = method_;
-                        }
->>>>>>> 07361e79
-                    }
 
                     target.method_id = self.strings.to_id(sym_name);
                     break;
