use one_collect::helpers::exporting::ExportMachine;
use one_collect::helpers::exporting::formats::nettrace::*;
use one_collect::helpers::exporting::formats::perf_view::*;
use one_collect::helpers::exporting::graph::{ExportGraph, ExportGraphMetricValueConverter};
use one_collect::helpers::exporting::process::MetricValue;

use crate::commandline::RecordArgs;
use anyhow::anyhow;
use std::path::PathBuf;

pub (crate) trait Exporter {
    fn validate(
        &mut self,
        args: &RecordArgs) -> anyhow::Result<()>;

    fn run(
        &self,
        machine: &mut ExportMachine,
        args: &RecordArgs) -> anyhow::Result<()>;
}

struct PerfViewExportGraphMetricValueConverter {
    qpc_freq: u64,
}

impl ExportGraphMetricValueConverter for PerfViewExportGraphMetricValueConverter {
    fn convert(&self, value: MetricValue) -> u64 {
        match value {
            MetricValue::Count(count) => count,
            MetricValue::Duration(qpc_time) => { ((qpc_time as f64 * 1000.0) / self.qpc_freq as f64) as u64 },
            MetricValue::Bytes(bytes) => bytes,
        }
    }
}

impl PerfViewExportGraphMetricValueConverter {
    fn new(qpc_freq: u64) -> Self {
        Self {
            qpc_freq,
        }
    }
}

pub (crate) struct PerfViewExporter {
}

impl PerfViewExporter {
    pub fn new() -> Self {
        Self {
        }
    }
}

impl Exporter for PerfViewExporter {
    fn validate(
        &mut self,
        args: &RecordArgs) -> anyhow::Result<()> {
        let output_path = args.output_path();
        if output_path.exists() && !output_path.is_dir() {
            return Err(anyhow!("{} is not a directory.", output_path.display()));
        }
        else if !output_path.exists() {
            return Err(anyhow!("{} does not exist.", output_path.display()));
        }

        Ok(())
    }

    fn run(
<<<<<<< HEAD
        machine: &ExportMachine,
        args: &RecordArgs) -> bool {

        let converter = PerfViewExportGraphMetricValueConverter::new(machine.qpc_freq());
=======
        &self,
        machine: &mut ExportMachine,
        args: &RecordArgs) -> anyhow::Result<()> {
>>>>>>> 8ab05485

        /* Split by comm name */
        let comm_map = machine.split_processes_by_comm();

        let cpu = match machine.find_sample_kind("cpu") {
            Some(cpu) => { cpu },
            None => {
                if args.on_cpu() {
                    return Err(anyhow!("CPU sample kind should be known."));
                }

                0
            }
        };

        let cswitch = match machine.find_sample_kind("cswitch") {
            Some(cswitch) => { cswitch },
            None => {
                if args.off_cpu() {
                    return Err(anyhow!("CSwitch sample kind should be known."));
                }

                0
            }
        };

        let mut graph = ExportGraph::new();
        let mut buf: String;

        for (comm_id, pids) in comm_map {
            match comm_id {
                None => {
                    for pid in pids {
                        let single_pid = vec![pid];

<<<<<<< HEAD
                        let path = format!("{}/t.Unknown.{}.CPU.PerfView.xml", args.output_path().display(), pid);

                        Self::export_pids(
                            machine,
                            &mut graph,
                            &converter,
                            &single_pid,
                            cpu,
                            &path,
                            "CPU Samples");

                        let path = format!("{}/t.Unknown.{}.CSwitch.PerfView.xml", args.output_path().display(), pid);

                        Self::export_pids(
                            machine,
                            &mut graph,
                            &converter,
                            &single_pid,
                            cswitch,
                            &path,
                            "Wait Time");
=======
                        if args.on_cpu() {
                            let path = format!("{}/t.Unknown.{}.CPU.PerfView.xml", args.output_path().display(), pid);

                            Self::export_pids(
                                machine,
                                &mut graph,
                                &single_pid,
                                cpu,
                                &path,
                                "CPU Samples");
                        }

                        if args.off_cpu() {
                            let path = format!("{}/t.Unknown.{}.CSwitch.PerfView.xml", args.output_path().display(), pid);

                            Self::export_pids(
                                machine,
                                &mut graph,
                                &single_pid,
                                cswitch,
                                &path,
                                "Wait Time");
                        }
>>>>>>> 8ab05485
                    }
                },
                Some(comm_id) => {
                    /* Merge by name */
                    let comm = match machine.strings().from_id(comm_id) {
                        Ok(comm) => {
                            if comm.contains(":") || comm.contains("/") {
                                buf = comm.replace(":", "_").replace("/", "_");
                                &buf
                            } else {
                                comm
                            }
                        },
                        Err(_) => { "Unknown" },
                    };

<<<<<<< HEAD
                    let path = format!("{}/t.{}.CPU.PerfView.xml", args.output_path().display(), comm);

                    Self::export_pids(
                        machine,
                        &mut graph,
                        &converter,
                        &pids,
                        cpu,
                        &path,
                        "CPU Samples");

                    let path = format!("{}/t.{}.CSwitch.PerfView.xml", args.output_path().display(), comm);

                    Self::export_pids(
                        machine,
                        &mut graph,
                        &converter,
                        &pids,
                        cswitch,
                        &path,
                        "Wait Time");
=======
                    if args.on_cpu() {
                        let path = format!("{}/t.{}.CPU.PerfView.xml", args.output_path().display(), comm);

                        Self::export_pids(
                            machine,
                            &mut graph,
                            &pids,
                            cpu,
                            &path,
                            "CPU Samples");
                    }

                    if args.off_cpu() {
                        let path = format!("{}/t.{}.CSwitch.PerfView.xml", args.output_path().display(), comm);

                        Self::export_pids(
                            machine,
                            &mut graph,
                            &pids,
                            cswitch,
                            &path,
                            "Wait Time");
                    }
>>>>>>> 8ab05485
                }
            }
        }
        Ok(())
    }
}

impl PerfViewExporter {
    fn export_pids(
        exporter: &ExportMachine,
        graph: &mut ExportGraph,
        converter: &PerfViewExportGraphMetricValueConverter,
        pids: &[u32],
        kind: u16,
        path: &str,
        sample_desc: &str) {
        graph.reset();

        for pid in pids {
            let process = exporter.find_process(*pid).expect("PID should be found.");

            graph.add_samples(
                exporter,
                process,
                kind,
                Some(converter));
        }

        let total = graph.nodes()[graph.root_node()].total();

        if total != 0 {
            graph.to_perf_view_xml(path).expect("Export should work.");

            println!("{}: {} {}", path, total, sample_desc);
        }
    }
}

pub (crate) struct NetTraceExporter {
    output_path: PathBuf,
}

impl NetTraceExporter {
    pub fn new() -> Self {
        Self {
            output_path: PathBuf::new(),
        }
    }
}

impl Exporter for NetTraceExporter {
    fn validate(
        &mut self,
        args: &RecordArgs) -> anyhow::Result<()> {
        let output_path = args.output_path();
        self.output_path.push(args.output_path());

        if output_path.exists() && output_path.is_dir() {
            if let Some(extension) = output_path.extension() {
                if extension == "nettrace" {
                    return Err(anyhow!("{} is a directory.", output_path.display()));
                }
            }
            else {
                self.output_path.push("trace.nettrace");
            }
        }

        Ok(())
    }

    fn run(
        &self,
        machine: &mut ExportMachine,
        _args: &RecordArgs) -> anyhow::Result<()> {

        let _ = machine.to_net_trace(|_proc| { true }, &self.output_path.to_str().unwrap());

        Ok(())
    }
}<|MERGE_RESOLUTION|>--- conflicted
+++ resolved
@@ -67,16 +67,11 @@
     }
 
     fn run(
-<<<<<<< HEAD
-        machine: &ExportMachine,
-        args: &RecordArgs) -> bool {
-
-        let converter = PerfViewExportGraphMetricValueConverter::new(machine.qpc_freq());
-=======
         &self,
         machine: &mut ExportMachine,
         args: &RecordArgs) -> anyhow::Result<()> {
->>>>>>> 8ab05485
+        
+        let converter = PerfViewExportGraphMetricValueConverter::new(machine.qpc_freq());
 
         /* Split by comm name */
         let comm_map = machine.split_processes_by_comm();
@@ -112,35 +107,13 @@
                     for pid in pids {
                         let single_pid = vec![pid];
 
-<<<<<<< HEAD
-                        let path = format!("{}/t.Unknown.{}.CPU.PerfView.xml", args.output_path().display(), pid);
-
-                        Self::export_pids(
-                            machine,
-                            &mut graph,
-                            &converter,
-                            &single_pid,
-                            cpu,
-                            &path,
-                            "CPU Samples");
-
-                        let path = format!("{}/t.Unknown.{}.CSwitch.PerfView.xml", args.output_path().display(), pid);
-
-                        Self::export_pids(
-                            machine,
-                            &mut graph,
-                            &converter,
-                            &single_pid,
-                            cswitch,
-                            &path,
-                            "Wait Time");
-=======
                         if args.on_cpu() {
                             let path = format!("{}/t.Unknown.{}.CPU.PerfView.xml", args.output_path().display(), pid);
 
                             Self::export_pids(
                                 machine,
                                 &mut graph,
+                                &converter,
                                 &single_pid,
                                 cpu,
                                 &path,
@@ -153,12 +126,12 @@
                             Self::export_pids(
                                 machine,
                                 &mut graph,
+                                &converter,
                                 &single_pid,
                                 cswitch,
                                 &path,
                                 "Wait Time");
                         }
->>>>>>> 8ab05485
                     }
                 },
                 Some(comm_id) => {
@@ -175,35 +148,13 @@
                         Err(_) => { "Unknown" },
                     };
 
-<<<<<<< HEAD
-                    let path = format!("{}/t.{}.CPU.PerfView.xml", args.output_path().display(), comm);
-
-                    Self::export_pids(
-                        machine,
-                        &mut graph,
-                        &converter,
-                        &pids,
-                        cpu,
-                        &path,
-                        "CPU Samples");
-
-                    let path = format!("{}/t.{}.CSwitch.PerfView.xml", args.output_path().display(), comm);
-
-                    Self::export_pids(
-                        machine,
-                        &mut graph,
-                        &converter,
-                        &pids,
-                        cswitch,
-                        &path,
-                        "Wait Time");
-=======
                     if args.on_cpu() {
                         let path = format!("{}/t.{}.CPU.PerfView.xml", args.output_path().display(), comm);
 
                         Self::export_pids(
                             machine,
                             &mut graph,
+                            &converter,
                             &pids,
                             cpu,
                             &path,
@@ -216,12 +167,12 @@
                         Self::export_pids(
                             machine,
                             &mut graph,
+                            &converter,
                             &pids,
                             cswitch,
                             &path,
                             "Wait Time");
                     }
->>>>>>> 8ab05485
                 }
             }
         }
